--- conflicted
+++ resolved
@@ -4,14 +4,7 @@
 use std::str::Chars;
 use std::iter::Peekable;
 
-<<<<<<< HEAD
-use self::ColorOrAttr::{Color, Attr};
 use self::FormatText::{Method, URI, Status, ResponseTime, RemoteAddr, RequestTime};
-use self::FormatColor::{ConstantColor, FunctionColor};
-use self::FormatAttr::{ConstantAttrs, FunctionAttrs};
-=======
-use self::FormatText::{Method, URI, Status, ResponseTime};
->>>>>>> fe6dab0f
 
 /// A formatting style for the `Logger`, consisting of multiple
 /// `FormatUnit`s concatenated into one line.
@@ -22,7 +15,8 @@
     /// Return the default formatting style for the `Logger`:
     ///
     /// ```ignore
-    /// {method} {uri} {status} ({response-time})
+    /// {method} {uri} -> {status} ({response-time})
+    /// // This will be written as: {method} {uri} -> {status} ({response-time})
     /// ```
     fn default() -> Format {
         Format::new("{method} {uri} {status} ({response-time})").unwrap()
