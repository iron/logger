--- conflicted
+++ resolved
@@ -3,23 +3,13 @@
 //! Request logging middleware for Iron
 
 extern crate iron;
-<<<<<<< HEAD
-extern crate term;
-=======
 #[macro_use] extern crate log;
->>>>>>> fe6dab0f
 extern crate time;
 
 use iron::{AfterMiddleware, BeforeMiddleware, IronResult, IronError, Request, Response};
 use iron::typemap::Key;
 
-<<<<<<< HEAD
 use format::FormatText::{Str, Method, URI, Status, ResponseTime, RemoteAddr, RequestTime};
-use format::FormatColor::{ConstantColor, FunctionColor};
-use format::FormatAttr::{ConstantAttrs, FunctionAttrs};
-=======
-use format::FormatText::{Str, Method, URI, Status, ResponseTime};
->>>>>>> fe6dab0f
 use format::{Format, FormatText};
 
 pub mod format;
@@ -82,7 +72,7 @@
             };
 
             let lg = format.iter().map(|unit| render(&unit.text)).collect::<Vec<String>>().join("");
-            info!(target: "cms::access", "{}", lg);
+            info!("{}", lg);
         }
 
         Ok(())
